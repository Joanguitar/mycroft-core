--- conflicted
+++ resolved
@@ -252,7 +252,6 @@
             self._register_object(
                 message, 'entity', self.containers[lang].load_entity)
 
-<<<<<<< HEAD
     def _match_level(self, utterances, limit, lang=None):
         """Match intent and make sure a certain level of confidence is reached.
 
@@ -311,9 +310,6 @@
 
     @lru_cache(maxsize=2)  # 2 catches both raw and normalized utts in cache
     def calc_intent(self, utt, lang=None):
-=======
-    def calc_intent(self, utt):
->>>>>>> 0f98c566
         """Cached version of container calc_intent.
 
         This improves speed when called multiple times for different confidence
